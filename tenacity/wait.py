--- conflicted
+++ resolved
@@ -73,15 +73,10 @@
     """Combine several waiting strategies."""
 
     def __init__(self, *strategies):
-<<<<<<< HEAD
         # check that all strategies are instance of wait_base
         if any(map(lambda strategy: not isinstance(strategy, wait_base), strategies)):  # noqa: E501
             raise ValueError("can only combine instances of " + wait_base.__name__)     # noqa: E501
-        self.wait_funcs = tuple(_compat.wait_func_accept_retry_state(strategy)
-                                for strategy in strategies)
-=======
         self.wait_funcs = strategies
->>>>>>> d5532188
 
     def __call__(self, retry_state):
         return sum(x(retry_state=retry_state) for x in self.wait_funcs)
