--- conflicted
+++ resolved
@@ -17,10 +17,7 @@
 
 import functools
 import sys
-<<<<<<< HEAD
-=======
 import typing as t
->>>>>>> cb15300d
 
 from tenacity import AttemptManager
 from tenacity import BaseRetrying
@@ -31,13 +28,6 @@
 
 WrappedFnReturnT = t.TypeVar("WrappedFnReturnT")
 WrappedFn = t.TypeVar("WrappedFn", bound=t.Callable[..., t.Awaitable[t.Any]])
-
-
-def asyncio_sleep(duration: float) -> t.Awaitable[None]:
-    # Lazy import asyncio as it's expensive (responsible for 25-50% of total import overhead).
-    import asyncio
-
-    return asyncio.sleep(duration)
 
 
 async def _portable_async_sleep(seconds):
@@ -51,24 +41,20 @@
             await trio.sleep(seconds)
             return
     # Otherwise, assume asyncio
+    # Lazy import asyncio as it's expensive (responsible for 25-50% of total import overhead).
     import asyncio
     await asyncio.sleep(seconds)
 
 
 class AsyncRetrying(BaseRetrying):
-<<<<<<< HEAD
-    def __init__(self, sleep=_portable_async_sleep, **kwargs):
-        super(AsyncRetrying, self).__init__(**kwargs)
-=======
     sleep: t.Callable[[float], t.Awaitable[t.Any]]
 
     def __init__(
         self,
-        sleep: t.Callable[[float], t.Awaitable[t.Any]] = asyncio_sleep,
+        sleep: t.Callable[[float], t.Awaitable[t.Any]] = _portable_async_sleep,
         **kwargs: t.Any,
     ) -> None:
         super().__init__(**kwargs)
->>>>>>> cb15300d
         self.sleep = sleep
 
     async def __call__(  # type: ignore[override]
