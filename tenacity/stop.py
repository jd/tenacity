# -*- encoding: utf-8 -*-
#
# Copyright 2016–2021 Julien Danjou
# Copyright 2016 Joshua Harlow
# Copyright 2013-2014 Ray Holder
#
# Licensed under the Apache License, Version 2.0 (the "License");
# you may not use this file except in compliance with the License.
# You may obtain a copy of the License at
#
# http://www.apache.org/licenses/LICENSE-2.0
#
# Unless required by applicable law or agreed to in writing, software
# distributed under the License is distributed on an "AS IS" BASIS,
# WITHOUT WARRANTIES OR CONDITIONS OF ANY KIND, either express or implied.
# See the License for the specific language governing permissions and
# limitations under the License.
import abc

import six


@six.add_metaclass(abc.ABCMeta)
class stop_base(object):
    """Abstract base class for stop strategies."""

    @abc.abstractmethod
    def __call__(self, retry_state):
        pass

    def __and__(self, other):
        # check that other is instance of stop_base
        if not isinstance(other, stop_base):
            return NotImplemented
        return stop_all(self, other)

    def __or__(self, other):
        # check that other is instance of stop_base
        if not isinstance(other, stop_base):
            return NotImplemented
        return stop_any(self, other)


class stop_any(stop_base):
    """Stop if any of the stop condition is valid."""

    def __init__(self, *stops):
<<<<<<< HEAD
        # check that all stops are instance of stop_base
        if any(map(lambda stop: not isinstance(stop, stop_base), stops)):
            raise ValueError("can only combine instances of " + stop_base.__name__)  # noqa: E501
        self.stops = tuple(_compat.stop_func_accept_retry_state(stop_func)
                           for stop_func in stops)
=======
        self.stops = stops
>>>>>>> d5532188

    def __call__(self, retry_state):
        return any(x(retry_state) for x in self.stops)


class stop_all(stop_base):
    """Stop if all the stop conditions are valid."""

    def __init__(self, *stops):
<<<<<<< HEAD
        # check that all stops are instance of stop_base
        if any(map(lambda stop: not isinstance(stop, stop_base), stops)):
            raise ValueError("can only combine instances of " + stop_base.__name__)  # noqa: E501
        self.stops = tuple(_compat.stop_func_accept_retry_state(stop_func)
                           for stop_func in stops)
=======
        self.stops = stops
>>>>>>> d5532188

    def __call__(self, retry_state):
        return all(x(retry_state) for x in self.stops)


class _stop_never(stop_base):
    """Never stop."""

    def __call__(self, retry_state):
        return False


stop_never = _stop_never()


class stop_when_event_set(stop_base):
    """Stop when the given event is set."""

    def __init__(self, event):
        self.event = event

    def __call__(self, retry_state):
        return self.event.is_set()


class stop_after_attempt(stop_base):
    """Stop when the previous attempt >= max_attempt."""

    def __init__(self, max_attempt_number):
        self.max_attempt_number = max_attempt_number

    def __call__(self, retry_state):
        return retry_state.attempt_number >= self.max_attempt_number


class stop_after_delay(stop_base):
    """Stop when the time from the first attempt >= limit."""

    def __init__(self, max_delay):
        self.max_delay = max_delay

    def __call__(self, retry_state):
        return retry_state.seconds_since_start >= self.max_delay<|MERGE_RESOLUTION|>--- conflicted
+++ resolved
@@ -45,15 +45,10 @@
     """Stop if any of the stop condition is valid."""
 
     def __init__(self, *stops):
-<<<<<<< HEAD
         # check that all stops are instance of stop_base
         if any(map(lambda stop: not isinstance(stop, stop_base), stops)):
             raise ValueError("can only combine instances of " + stop_base.__name__)  # noqa: E501
-        self.stops = tuple(_compat.stop_func_accept_retry_state(stop_func)
-                           for stop_func in stops)
-=======
         self.stops = stops
->>>>>>> d5532188
 
     def __call__(self, retry_state):
         return any(x(retry_state) for x in self.stops)
@@ -63,15 +58,10 @@
     """Stop if all the stop conditions are valid."""
 
     def __init__(self, *stops):
-<<<<<<< HEAD
         # check that all stops are instance of stop_base
         if any(map(lambda stop: not isinstance(stop, stop_base), stops)):
             raise ValueError("can only combine instances of " + stop_base.__name__)  # noqa: E501
-        self.stops = tuple(_compat.stop_func_accept_retry_state(stop_func)
-                           for stop_func in stops)
-=======
         self.stops = stops
->>>>>>> d5532188
 
     def __call__(self, retry_state):
         return all(x(retry_state) for x in self.stops)
